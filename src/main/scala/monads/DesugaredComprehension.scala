--- conflicted
+++ resolved
@@ -2,7 +2,6 @@
 
 val fc1 =
   for
-<<<<<<< HEAD
     a <- Right("A")
     b <- Right("B")
     c <- Right("C")
@@ -17,20 +16,6 @@
           Right("C")
             .map(c => s"Result: $a $b $c")
         )
-=======
-    a <- Right("First")
-    b <- Right("Second")
-    c <- Right("Third")
-  yield s"Result: $a $b $c"
-
-val compose2 =
-  Right("First").flatMap(a =>
-    Right("Second").flatMap(b =>
-      Right("Third")
-        .map(c => s"Result: $a $b $c")
->>>>>>> 1e8925b0
-    )
-  )
 
 @main
 def expanded =
