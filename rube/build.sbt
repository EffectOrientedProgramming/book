val quillVersion = "3.10.0.Beta1.6"

libraryDependencies ++= Seq(
<<<<<<< HEAD
  "io.getquill" %% "quill-jdbc" % "3.7.2.Beta1.4",
  "ch.qos.logback" % "logback-classic"                  % "1.2.10",
=======
  "io.getquill" %% "quill-jdbc" % quillVersion,
  "ch.qos.logback" % "logback-classic"                  % "1.2.9",
>>>>>>> c02dc7e1
  // Or ZIO Modules
  "io.getquill" %% "quill-jdbc-zio" % quillVersion,
  // Postgres Async
  "io.getquill" %% "quill-jasync-postgres" % quillVersion,
  "io.circe"  % "circe-core_3"  % "0.15.0-M1",
  "io.circe" %% "circe-generic" % "0.15.0-M1",
  "com.softwaremill.sttp.client3" %% "circe" %
    "3.3.18",
  "com.softwaremill.sttp.client3" %% "core" %
    "3.3.18",

  "org.apache.kafka" % "kafka-clients" % "3.0.0",

  "org.testcontainers"    % "testcontainers"            % "1.16.1",
  "org.testcontainers"    % "postgresql"            % "1.16.1",
  "org.testcontainers"    % "kafka"            % "1.16.1",
  "org.testcontainers"    % "mockserver"            % "1.16.1",
  "org.testcontainers"    % "toxiproxy"            % "1.16.1",
  "io.github.arkinator" % "mockserver-client-java" % "5.11.9",
  "org.postgresql" % "postgresql" % "42.3.0"
)

configs(IntegrationTest)

Defaults.itSettings<|MERGE_RESOLUTION|>--- conflicted
+++ resolved
@@ -1,13 +1,8 @@
 val quillVersion = "3.10.0.Beta1.6"
 
 libraryDependencies ++= Seq(
-<<<<<<< HEAD
-  "io.getquill" %% "quill-jdbc" % "3.7.2.Beta1.4",
-  "ch.qos.logback" % "logback-classic"                  % "1.2.10",
-=======
   "io.getquill" %% "quill-jdbc" % quillVersion,
   "ch.qos.logback" % "logback-classic"                  % "1.2.9",
->>>>>>> c02dc7e1
   // Or ZIO Modules
   "io.getquill" %% "quill-jdbc-zio" % quillVersion,
   // Postgres Async
